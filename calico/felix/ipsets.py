--- conflicted
+++ resolved
@@ -533,13 +533,8 @@
         """
         Replace the members of this ipset with the supplied set.
 
-<<<<<<< HEAD
         :param set[str]|frozenset[str] members: IP address strings. Must be a
         copy (as this routine keeps a link to it).
-=======
-        :param set[str] members: IP address strings. Must be a copy
-        (as this routine keeps a link to it).
->>>>>>> 61e7095f
         """
         _log.info("Replacing members of ipset %s", self.name)
         assert isinstance(members, (set, frozenset))
@@ -668,12 +663,9 @@
         """
         Update the ipset with changes to members. The set must exist.
         """
-<<<<<<< HEAD
         assert isinstance(old_members, (set, frozenset))
         assert isinstance(new_members, (set, frozenset))
-=======
         assert len(new_members) <= self.max_elem
->>>>>>> 61e7095f
         try:
             input_lines = ["del %s %s" % (self.set_name, m)
                            for m in (old_members - new_members)]
@@ -699,12 +691,7 @@
         # so we build up the complete set of members in a temporary ipset,
         # swap it into place and then delete the old ipset.
         _log.info("Rewriting ipset %s with %d members", self, len(members))
-<<<<<<< HEAD
         assert isinstance(members, (set, frozenset))
-        input_lines = [
-            # Ensure both the main set and the temporary set exist.
-            self._create_cmd(self.set_name),
-=======
         assert len(members) <= self.max_elem
         # Try to destroy the temporary set so that we get to recreate it below,
         # possibly with new parameters.
@@ -726,7 +713,6 @@
             input_lines = []
         input_lines += [
             # Ensure the temporary set exists.
->>>>>>> 61e7095f
             self._create_cmd(self.temp_set_name),
             # Flush the temporary set.  This is a no-op unless we failed to
             # delete the set above.
