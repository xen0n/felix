--- conflicted
+++ resolved
@@ -2,13 +2,8 @@
 
 Name:           felix
 Summary:        Project Calico virtual networking for cloud data centers
-<<<<<<< HEAD
 Version:        2.7.0
 Release:        0.1.pre2%{?dist}
-=======
-Version:        2.6.0
-Release:        1%{?dist}
->>>>>>> 93df1d9d
 License:        Apache-2
 URL:            http://projectcalico.org
 Source0:        felix-%{version}.tar.gz
@@ -156,7 +151,6 @@
 
 
 %changelog
-<<<<<<< HEAD
 * Mon Oct 16 2017 Neil Jerram <neil@tigera.io> 2.7.0-0.1.pre2
   - Felix 2.7.0-pre2 (from Git commit 942db10).
     [Changes recorded in 2.7.0-pre2 tag]
@@ -166,18 +160,29 @@
   - Felix 2.7.0-pre1 (from Git commit d0576c7).
     [Changes recorded in 2.7.0-pre1 tag]
     - Implement support for network sets.
-=======
-* Tue Sep 26 2017 Brendan Creane <brendan@tigera.io> 2.6.0-1
-  - Felix 2.6.0 (from Git commit 64caa62).
->>>>>>> 93df1d9d
     [Changes recorded in 2.6.0 tag]
     By upgrading libcalico-go to v1.7.0, we add support for Kubernetes'
     v1.8.0 NetworkPolicy with Egress rule and IPBlock functionality.
-    
+
     In addition, libcalico-go now supports a new `Types` field which
     specifies whether a rule should apply to `ingress`, `egress` or
     both types of traffic.
-    
+
+    - Allow Policy to explicitly govern ingress and/or egress [#1557](https://github.com/projectcalico/felix/pull/1557)
+    - Add read/write timeout options for Typha connection. [#1538](https://github.com/projectcalico/felix/pull/1538)
+    - Fix OpenStack detection heuristic to ignore 'none'. [#1556](https://github.com/projectcalico/felix/pull/1556)
+    - Adding support for ppc64le. [#1516](https://github.com/projectcalico/felix/pull/1516)
+
+* Tue Sep 26 2017 Brendan Creane <brendan@tigera.io> 2.6.0-1
+  - Felix 2.6.0 (from Git commit 64caa62).
+    [Changes recorded in 2.6.0 tag]
+    By upgrading libcalico-go to v1.7.0, we add support for Kubernetes'
+    v1.8.0 NetworkPolicy with Egress rule and IPBlock functionality.
+
+    In addition, libcalico-go now supports a new `Types` field which
+    specifies whether a rule should apply to `ingress`, `egress` or
+    both types of traffic.
+
     - Allow Policy to explicitly govern ingress and/or egress [#1557](https://github.com/projectcalico/felix/pull/1557)
     - Add read/write timeout options for Typha connection. [#1538](https://github.com/projectcalico/felix/pull/1538)
     - Fix OpenStack detection heuristic to ignore 'none'. [#1556](https://github.com/projectcalico/felix/pull/1556)
